[project]
name = "trustpoint-core"
version = "0.0.5"
description = "Trustpoint core functionalities used by several other Trustpoint repositories."
requires-python = ">=3.11"
dependencies = [
    "cryptography>=44.0.1",
]

[dependency-groups]
dev = [
    "mypy>=1.15.0",
    "pytest>=8.3.4",
    "ruff>=0.9.7",
    "pytest-md-report>=0.6.3",
    "pytest-html>=4.1.1",
]

[build-system]
requires = ["hatchling"]
build-backend = "hatchling.build"

[tool.ruff]
line-length = 120
indent-width = 4

[tool.ruff.lint.flake8-quotes]
docstring-quotes = "double"
inline-quotes = "single"
multiline-quotes = "double"

[tool.ruff.lint]
select = ["ALL"]
ignore = [
    "ANN401",   # Since django makes extensive use of the Any type, we are OK with using it.
    "COM812",   # Not compatible with the formatter
    # TODO(AlexHx8472): We should use this in the future.
<<<<<<< HEAD
    "TD003",    
=======
    "TD003",
>>>>>>> c761c456
]

[tool.ruff.lint.per-file-ignores]
"**/tests/**/**.py" = ["S101"]

[tool.ruff.format]
quote-style = "single"
indent-style = "space"
docstring-code-format = true

[tool.ruff.lint.pydocstyle]
convention = "google"

[tool.mypy]
strict = true
# Removed the plugins line , giving error
# plugins = ["mypy_django_plugin.main"]

[[tool.mypy.overrides]]
module = ["crispy_bootstrap5.*", "crispy_forms.*"]
ignore_missing_imports = true

[tool.pytest.ini_options]
DJANGO_SETTINGS_MODULE = 'trustpoint.settings'
python_files = 'test_*.py'
md_report = true
md_report_output = 'md-report.md'<|MERGE_RESOLUTION|>--- conflicted
+++ resolved
@@ -35,11 +35,7 @@
     "ANN401",   # Since django makes extensive use of the Any type, we are OK with using it.
     "COM812",   # Not compatible with the formatter
     # TODO(AlexHx8472): We should use this in the future.
-<<<<<<< HEAD
-    "TD003",    
-=======
-    "TD003",
->>>>>>> c761c456
+    "TD003", 
 ]
 
 [tool.ruff.lint.per-file-ignores]
